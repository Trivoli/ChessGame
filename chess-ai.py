--- conflicted
+++ resolved
@@ -979,11 +979,7 @@
         
         # Draw menu overlay if active
         if show_menu:
-<<<<<<< HEAD
-            draw_menu_overlay(screen, ai.depth, show_legal_moves, show_side_panel)
-=======
             draw_menu_overlay(screen, ai.depth, show_legal_moves, show_side_panel, player_is_white, board_flipped)
->>>>>>> e3022597
         
         pygame.display.flip()
         clock.tick(FPS)
